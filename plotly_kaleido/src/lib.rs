--- conflicted
+++ resolved
@@ -80,11 +80,7 @@
     pub fn new() -> Kaleido {
         let path = match Kaleido::binary_path() {
             Ok(path) => path,
-<<<<<<< HEAD
             Err(msg) => panic!("{}", msg),
-=======
-            Err(msg) => panic_any(msg),
->>>>>>> 1a17e810
         };
 
         Kaleido { cmd_path: path }
